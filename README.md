--- conflicted
+++ resolved
@@ -1,10 +1,6 @@
 # Arm Virtual Hardware - Developer Resources
 
-<<<<<<< HEAD
-This repository gives you access to interface drivers that map to virtual targets and physical hardware along with Python scripts for I/O simulation. The [documentation](https://arm-software.github.io/AVH/main/overview/html/index.html) explains how to integrate Arm Virtual Hardware Targets (VHT) into typical CI/CD environments. Usage examples show typical usage cases and range from audio processing, ML algorithm testing, up to IoT applications that interface to Cloud Service providers.
-=======
 This repository gives you access to interface drivers that map to virtual targets and physical hardware along with Python scripts for I/O simulation. The [documentation](https://arm-software.github.io/AVH/main/overview/html/index.html) explains how to integrate Arm Virtual Hardware Targets into typical CI/CD environments. Usage examples show typical usage cases and range from audio processing, ML algorithm testing, up to IoT applications that interface to Cloud Service providers.
->>>>>>> 7c65ffad
 
 **Arm Virtual Hardware** is now in public beta phase, is currently provided free of charge, and may be used only for evaluation. You may, for example, evaluate the development processes in CI/CD, MLOps and DevOps workflows which require automated testing.
 
@@ -25,13 +21,8 @@
 Examples       | Description
 :--------------|:--------------------------------------------------
 [GetStarted](https://github.com/ARM-software/AVH-GetStarted)                       | Example and project template for unit testing that shows CI and desktop development flows.
-<<<<<<< HEAD
-[TFL Micro Speech](https://github.com/arm-software/AVH-TFLmicrospeech)             | Example project that shows the [**Arm VHT VSI interface**](https://arm-software.github.io/AVH/main/simulation/html/group__arm__vsi.html) with Audio input.
-[AWS MQTT Demo](https://github.com/ARM-software/AVH-AWS_MQTT_Demo)                 | Example project that utilizes [**IP connectivity via VSocket Interface**](https://arm-software.github.io/AVH/main/simulation/html/group__arm__vsocket.html) to connect to a cloud service.
-=======
 [TFL Micro Speech](https://github.com/arm-software/AVH-TFLmicrospeech)             | Example project that shows the [**Arm AVH VSI interface**](https://arm-software.github.io/AVH/main/simulation/html/group__arm__vsi.html) with Audio input.
 [AWS MQTT Demo](https://github.com/arm-software/AVH_AWS_MQTT_Demo)                 | Example project that utilizes [**IP connectivity via VSocket Interface**](https://arm-software.github.io/AVH/main/simulation/html/group__arm__vsocket.html) to connect to a cloud service.
->>>>>>> 7c65ffad
 [System Modeling](https://github.com/arm-software/AVH-SystemModeling)              | Example project that connects to a [**Modelica simulation**](https://modelica.org/) of a room acoustic. 
 [RTOS Validation](https://github.com/ARM-software/CMSIS-RTOS2_Validation)            | CI test example that shows validation of CMSIS-RTOS2 compliant real-time operating systems.
 
